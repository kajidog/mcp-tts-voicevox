--- conflicted
+++ resolved
@@ -1,180 +1,89 @@
-<<<<<<< HEAD
-{
-  "name": "@kajidog/mcp-tts-voicevox",
-  "version": "0.1.1",
-  "description": "VOICEVOX integration for MCP - Text-to-Speech server using VOICEVOX engine",
-  "main": "./dist/index.js",
-  "module": "./dist/index.js",
-  "types": "./dist/index.d.ts",
-  "exports": {
-    ".": {
-      "require": "./dist/index.js",
-      "import": "./dist/index.js",
-      "types": "./dist/index.d.ts"
-    },
-    "./client": {
-      "require": "./dist/client.js",
-      "import": "./dist/client.js",
-      "types": "./dist/client.d.ts"
-    }
-  },
-  "bin": {
-    "mcp-tts-voicevox": "./dist/index.js"
-  },
-  "type": "commonjs",
-  "scripts": {
-    "test": "jest",
-    "test:sound": "ts-node src/test.ts",
-    "start": "node dist/index.js",
-    "start:stdio": "node dist/stdio.js",
-    "start:http": "MCP_HTTP_MODE=true node dist/index.js",
-    "start:http:win": "powershell -Command \"$env:MCP_HTTP_MODE='true'; node dist/index.js\"",
-    "dev": "NODE_ENV=development ts-node src/index.ts",
-    "dev:stdio": "NODE_ENV=development ts-node src/stdio.ts",
-    "dev:http": "NODE_ENV=development MCP_HTTP_MODE=true ts-node src/index.ts",
-    "dev:http:win": "powershell -Command \"$env:NODE_ENV='development'; $env:MCP_HTTP_MODE='true'; ts-node src/index.ts\"",
-    "build": "tsc && node scripts/fix-permissions.js",
-    "build:clean": "rm -rf dist && npm run build",
-    "lint": "tsc --noEmit",
-    "prepare": "npm run build",
-    "prepublishOnly": "npm test && npm run lint"
-  },
-  "files": [
-    "dist",
-    "README.md",
-    "LICENSE",
-    "scripts"
-  ],
-  "keywords": [
-    "voicevox",
-    "tts",
-    "text-to-speech",
-    "mcp",
-    "mcp-server"
-  ],
-  "author": {
-    "name": "kajidog",
-    "email": "dev@kajidog.com"
-  },
-  "repository": {
-    "type": "git",
-    "url": "git+https://github.com/kajidog/mcp-tts-voicevox.git"
-  },
-  "bugs": {
-    "url": "https://github.com/kajidog/mcp-tts-voicevox/issues"
-  },
-  "homepage": "https://github.com/kajidog/mcp-tts-voicevox#readme",
-  "license": "ISC",
-  "engines": {
-    "node": ">=18.0.0"
-  },
-  "dependencies": {
-    "@hono/node-server": "^1.14.2",
-    "@kajidog/voicevox-client": "^0.0.2",
-    "@modelcontextprotocol/sdk": "^1.8.0",
-    "fetch-to-node": "^2.1.0",
-    "hono": "^4.7.10",
-    "zod": "^3.22.4"
-  },
-  "devDependencies": {
-    "@types/jest": "^29.5.14",
-    "@types/node": "^20.0.0",
-    "jest": "^29.7.0",
-    "ts-jest": "^29.3.1",
-    "ts-node": "^10.9.0",
-    "typescript": "^5.0.0"
-  },
-  "peerDependencies": {
-    "typescript": ">=4.5.0"
-  }
-=======
-{
-  "name": "@kajidog/mcp-tts-voicevox",
-  "version": "0.1.2",
-  "description": "VOICEVOX integration for MCP - Text-to-Speech server using VOICEVOX engine",
-  "main": "./dist/index.js",
-  "module": "./dist/index.js",
-  "types": "./dist/index.d.ts",
-  "exports": {
-    ".": {
-      "require": "./dist/index.js",
-      "import": "./dist/index.js",
-      "types": "./dist/index.d.ts"
-    },
-    "./client": {
-      "require": "./dist/client.js",
-      "import": "./dist/client.js",
-      "types": "./dist/client.d.ts"
-    }
-  },
-  "bin": {
-    "mcp-tts-voicevox": "./dist/index.js"
-  },
-  "type": "commonjs",
-  "scripts": {
-    "test": "jest",
-    "test:sound": "ts-node src/test.ts",
-    "start": "node dist/index.js",
-    "start:stdio": "node dist/stdio.js",
-    "start:http": "MCP_HTTP_MODE=true node dist/index.js",
-    "start:http:win": "powershell -Command \"$env:MCP_HTTP_MODE='true'; node dist/index.js\"",
-    "dev": "NODE_ENV=development ts-node src/index.ts",
-    "dev:stdio": "NODE_ENV=development ts-node src/stdio.ts",
-    "dev:http": "NODE_ENV=development MCP_HTTP_MODE=true ts-node src/index.ts",
-    "dev:http:win": "powershell -Command \"$env:NODE_ENV='development'; $env:MCP_HTTP_MODE='true'; ts-node src/index.ts\"",
-    "build": "tsc && node scripts/fix-permissions.js",
-    "build:clean": "rm -rf dist && npm run build",
-    "lint": "tsc --noEmit",
-    "prepare": "npm run build",
-    "prepublishOnly": "npm test && npm run lint"
-  },
-  "files": [
-    "dist",
-    "README.md",
-    "LICENSE",
-    "scripts"
-  ],
-  "keywords": [
-    "voicevox",
-    "tts",
-    "text-to-speech",
-    "mcp",
-    "mcp-server"
-  ],
-  "author": {
-    "name": "kajidog",
-    "email": "dev@kajidog.com"
-  },
-  "repository": {
-    "type": "git",
-    "url": "git+https://github.com/kajidog/mcp-tts-voicevox.git"
-  },
-  "bugs": {
-    "url": "https://github.com/kajidog/mcp-tts-voicevox/issues"
-  },
-  "homepage": "https://github.com/kajidog/mcp-tts-voicevox#readme",
-  "license": "ISC",
-  "engines": {
-    "node": ">=18.0.0"
-  },
-  "dependencies": {
-    "@hono/node-server": "^1.14.2",
-    "@kajidog/voicevox-client": "^0.0.1",
-    "@modelcontextprotocol/sdk": "^1.8.0",
-    "fetch-to-node": "^2.1.0",
-    "hono": "^4.7.10",
-    "zod": "^3.22.4"
-  },
-  "devDependencies": {
-    "@types/jest": "^29.5.14",
-    "@types/node": "^20.0.0",
-    "jest": "^29.7.0",
-    "ts-jest": "^29.3.1",
-    "ts-node": "^10.9.0",
-    "typescript": "^5.0.0"
-  },
-  "peerDependencies": {
-    "typescript": ">=4.5.0"
-  }
->>>>>>> a9fb7279
+{
+  "name": "@kajidog/mcp-tts-voicevox",
+  "version": "0.1.2",
+  "description": "VOICEVOX integration for MCP - Text-to-Speech server using VOICEVOX engine",
+  "main": "./dist/index.js",
+  "module": "./dist/index.js",
+  "types": "./dist/index.d.ts",
+  "exports": {
+    ".": {
+      "require": "./dist/index.js",
+      "import": "./dist/index.js",
+      "types": "./dist/index.d.ts"
+    },
+    "./client": {
+      "require": "./dist/client.js",
+      "import": "./dist/client.js",
+      "types": "./dist/client.d.ts"
+    }
+  },
+  "bin": {
+    "mcp-tts-voicevox": "./dist/index.js"
+  },
+  "type": "commonjs",
+  "scripts": {
+    "test": "jest",
+    "test:sound": "ts-node src/test.ts",
+    "start": "node dist/index.js",
+    "start:stdio": "node dist/stdio.js",
+    "start:http": "MCP_HTTP_MODE=true node dist/index.js",
+    "start:http:win": "powershell -Command \"$env:MCP_HTTP_MODE='true'; node dist/index.js\"",
+    "dev": "NODE_ENV=development ts-node src/index.ts",
+    "dev:stdio": "NODE_ENV=development ts-node src/stdio.ts",
+    "dev:http": "NODE_ENV=development MCP_HTTP_MODE=true ts-node src/index.ts",
+    "dev:http:win": "powershell -Command \"$env:NODE_ENV='development'; $env:MCP_HTTP_MODE='true'; ts-node src/index.ts\"",
+    "build": "tsc && node scripts/fix-permissions.js",
+    "build:clean": "rm -rf dist && npm run build",
+    "lint": "tsc --noEmit",
+    "prepare": "npm run build",
+    "prepublishOnly": "npm test && npm run lint"
+  },
+  "files": [
+    "dist",
+    "README.md",
+    "LICENSE",
+    "scripts"
+  ],
+  "keywords": [
+    "voicevox",
+    "tts",
+    "text-to-speech",
+    "mcp",
+    "mcp-server"
+  ],
+  "author": {
+    "name": "kajidog",
+    "email": "dev@kajidog.com"
+  },
+  "repository": {
+    "type": "git",
+    "url": "git+https://github.com/kajidog/mcp-tts-voicevox.git"
+  },
+  "bugs": {
+    "url": "https://github.com/kajidog/mcp-tts-voicevox/issues"
+  },
+  "homepage": "https://github.com/kajidog/mcp-tts-voicevox#readme",
+  "license": "ISC",
+  "engines": {
+    "node": ">=18.0.0"
+  },
+  "dependencies": {
+    "@hono/node-server": "^1.14.2",
+    "@kajidog/voicevox-client": "^0.0.2",
+    "@modelcontextprotocol/sdk": "^1.8.0",
+    "fetch-to-node": "^2.1.0",
+    "hono": "^4.7.10",
+    "zod": "^3.22.4"
+  },
+  "devDependencies": {
+    "@types/jest": "^29.5.14",
+    "@types/node": "^20.0.0",
+    "jest": "^29.7.0",
+    "ts-jest": "^29.3.1",
+    "ts-node": "^10.9.0",
+    "typescript": "^5.0.0"
+  },
+  "peerDependencies": {
+    "typescript": ">=4.5.0"
+  }
 }